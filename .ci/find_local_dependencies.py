import sys
import os

import ast
import importlib
from importlib.util import find_spec
from pathlib import Path

# Use like: python3 find_local_dependencies.py [file]
# Note: The script will crash if the [file] imports a library that isn't
# accessible to it (ie, use the same venv as [file])

def _remove_non_local_dependencies(local_root, import_list):
    """Check import_list against the contents of the local_root path to see
    which modules are local. Return a list only containing local imports."""
    # Assume that relative imports are always local (ast.Import/ImportFrom
    # objects with relative imports have a 'level' attribute)
    local_imports = [module for module in import_list if
        hasattr(module, 'level') and module.level > 0]

    import_list = [module for module in import_list if module not in local_imports]

    # modfinder.find_spec is used to find local imports relative to local_root
    loader_details = (importlib.machinery.SourceFileLoader,
        importlib.machinery.SOURCE_SUFFIXES)
    modfinder = importlib.machinery.FileFinder(local_root, loader_details)

    for module in import_list:
        if type(module) == ast.Import:
            for name in module.names:

                # search locally
                spec = modfinder.find_spec(name.name)
                # if not found locally, search in the gobal namespace
                if spec is None:
                    spec = find_spec(name.name)

                if spec is None:
                    print("Couldn't find anything for import {}"
                        .format(name.name), file=sys.stderr)
                    continue

                # Checks module path against local root
                if spec.origin.startswith(local_root):
                    local_imports.append(module)

        elif type(module) == ast.ImportFrom:
            # Only interested in the module being imported from
            # search locally
            spec = modfinder.find_spec(module.module)
            # if not found locally, search in the global namespace
            if spec is None:
                spec = find_spec(module.module)

            if spec is None:
                print("Couldn't find anything for import {}"
                    .format(module.module), file=sys.stderr)
                continue

            if spec.origin.startswith(local_root):
                local_imports.append(module)

    return local_imports


def _find_dependency_uses(syntax_tree, import_list):
    """Scans the syntax tree for uses of methods and classes from each module
    in the import list."""

    # keywords to scan the tree for
    modules = []
    properties = {}

    for imp in import_list:
        if type(imp) == ast.Import:
            for name in imp.names:
                if name.asname is None:
                    modules.append(name.name)
                else:
                    modules.append(name.asname)

        if type(imp) == ast.ImportFrom:
            for name in imp.names:
                _module = imp.module
                # 'from . import x' makes imp.module become None
                if imp.module is None:
                    _module = '.'

                # If imported under a new name, the new name will be used to
                # scan the syntax tree but we want the (module, class/method)
                # tuple to contain the original module name
                if name.asname is None:
                    properties[name.name] = _module
                else:
                    properties[name.asname] = (_module, name.name)

    use_list = []
    for node in ast.walk(syntax_tree):
        # Documentation for the various nodes can be found here:
        # https://greentreesnakes.readthedocs.io/en/latest/nodes.html
        if type(node) == ast.Name:
            if node.id in properties.keys():
                if type(properties[node.id]) == tuple:
                    # the key is the 'import as' name, which isn't relevant
                    use_list.append(properties[node.id])
                else:
                    # the key is the standard module name
                    use_list.append((properties[node.id], node.id))

        elif type(node) == ast.Attribute:
            # Attributes can be chained (like 'abc.xyz.something()') so we
            # have to compare both 'abc' and 'abc.xyz' to the imports list
            _namespace = []
            _attribute = node.attr

            _node = node.value
            while type(_node) in [ast.Attribute, ast.Call]:
                # Have to use different properties depending on whether we've
                # got an Attribute or Call node
                if type(_node) == ast.Attribute:
                    _namespace = [_node.attr] + _namespace
                    _node = _node.value
                elif type(_node) == ast.Call:
                    try:
                        _namespace = [_node.func.attr + '()'] + _namespace
                    except AttributeError:
                        # This happens if there's a chain of non-Attribute
                        # nodes, like multiple Calls chained together. At this
                        # point we can assume that they're not relevant to the
                        # namespace.
                        break
                    _node = _node.func.value

<<<<<<< HEAD
            # TODO: Sometimes, an attribute chain can have a method call in it,
            # like in 'abc.get_something().property'. I'm not sure how to
            # resolve this at the moment, so the node is just skipped.
            try:
                _namespace = [_node.id] + _namespace
            except AttributeError:
                print(list(ast.iter_child_nodes(_node)))
                print("attribute node ended up as a call, skipping...: {}.{}"
                    .format(_node.func.value.id, _node.func.attr))
                continue

=======
>>>>>>> da1bcea8
            # In an attribute chain, an arbitrary amount of the initial
            # attributes can be part of the namespace. For abc.efg.ijk.mno(),
            # this checks whether 'abc' is in the modules list. If it isn't,
            # it checks 'abc.efg', and so on.
            for i in reversed(range(len(_namespace))):
                to_try = '.'.join(_namespace[:i+1])

                remaining_namespace = '.'.join(_namespace[i+1:])
                if len(remaining_namespace) > 0:
                    full_attribute = '.'.join(_namespace[i+1:]) + '.' + _attribute
                else:
                    full_attribute = _attribute

                if to_try in modules:
                    use_list.append((to_try, full_attribute))
                    break
                elif to_try in properties.keys():
                    if type(properties[to_try]) == tuple:
                        use_list.append(properties[to_try])
                    else:
                        use_list.append((properties[to_try],
                            "{}.{}".format(to_try, full_attribute)))
                    break

    return use_list


def _get_local_dependencies(module_path):
    """Return a list of the local dependencies of a module."""
    # Assumes the local scope is the parent of the file's directory
    local_root = Path(os.path.realpath(__file__)).parents[1]
    module_path = Path(module_path)

    # Assumes that the file is valid Python code
    module_code = ''
    for line in open(module_path, 'r'):
        module_code += line + '\n'

    import_list = []
    try:
        tree = ast.parse(module_code)
    except Exception as e:
        print("\tModule {} could not be parsed. Skipping.".format(module_path))
        print("Parsing failed with error: {}".format(e))
        return False

    for node in ast.walk(tree):
        if type(node) in (ast.Import, ast.ImportFrom):
            import_list.append(node)

    local_imports = _remove_non_local_dependencies(str(local_root), import_list)
    use_list = _find_dependency_uses(tree, local_imports)

    return set(use_list)


def get_dependencies(module_path):
    """Returns a list of the local dependencies for a module, or for each
    valid module in a directory. The list contains tuples in the form
<<<<<<< HEAD
    (module, property)."""
=======
    (module, property).

    If finding the dependencies for a single file fails, False is returned.
    If finding the dependencies for one file in a directory fails, it is
    simply skipped and not included in the output, but a warning is printed
    to stderr."""
>>>>>>> da1bcea8
    path = Path(module_path)

    if path.is_file():
        dependency_list = _get_local_dependencies(path)
    else:
        dependency_list = set()
        for file in path.rglob('*.py'):
<<<<<<< HEAD
            dependency_list.update(_get_local_dependencies(file))
=======
            file_dependencies = _get_local_dependencies(file)
            if file_dependencies != False:
                dependency_list.update(file_dependencies)
>>>>>>> da1bcea8

    return dependency_list


if __name__ == "__main__":
    path = Path(sys.argv[1])
    module_path = str(path.resolve())
    dependency_list = get_dependencies(module_path)

    for i in dependency_list:
        print(i)<|MERGE_RESOLUTION|>--- conflicted
+++ resolved
@@ -131,20 +131,6 @@
                         break
                     _node = _node.func.value
 
-<<<<<<< HEAD
-            # TODO: Sometimes, an attribute chain can have a method call in it,
-            # like in 'abc.get_something().property'. I'm not sure how to
-            # resolve this at the moment, so the node is just skipped.
-            try:
-                _namespace = [_node.id] + _namespace
-            except AttributeError:
-                print(list(ast.iter_child_nodes(_node)))
-                print("attribute node ended up as a call, skipping...: {}.{}"
-                    .format(_node.func.value.id, _node.func.attr))
-                continue
-
-=======
->>>>>>> da1bcea8
             # In an attribute chain, an arbitrary amount of the initial
             # attributes can be part of the namespace. For abc.efg.ijk.mno(),
             # this checks whether 'abc' is in the modules list. If it isn't,
@@ -204,16 +190,12 @@
 def get_dependencies(module_path):
     """Returns a list of the local dependencies for a module, or for each
     valid module in a directory. The list contains tuples in the form
-<<<<<<< HEAD
-    (module, property)."""
-=======
     (module, property).
 
     If finding the dependencies for a single file fails, False is returned.
     If finding the dependencies for one file in a directory fails, it is
     simply skipped and not included in the output, but a warning is printed
     to stderr."""
->>>>>>> da1bcea8
     path = Path(module_path)
 
     if path.is_file():
@@ -221,13 +203,9 @@
     else:
         dependency_list = set()
         for file in path.rglob('*.py'):
-<<<<<<< HEAD
-            dependency_list.update(_get_local_dependencies(file))
-=======
             file_dependencies = _get_local_dependencies(file)
             if file_dependencies != False:
                 dependency_list.update(file_dependencies)
->>>>>>> da1bcea8
 
     return dependency_list
 
